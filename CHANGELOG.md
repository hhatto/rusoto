# Rusoto changes

## [Unreleased]

(Please put an entry here in each PR)
- Added CHANGELOG
- Updated CONTRIBUTING to explain PR process
<<<<<<< HEAD
- Added Athena service
=======
- Added X-Ray service
- Updated Credentials crate to use hyper 0.11 (aka the Async IO Update).
>>>>>>> 449fc677

## [0.28.0] - 2017-08-25

### Added
- Credentials: accept `aws_security_token` for backwards compatibility
- Codegen: add `check` command for missing or outdated services
- API Gateway support
- Mechanical Turk support
- Polly support
- Glacier support
- Header on files that are generated to guide changes the code generation
- AWS Batch support
- Use botocore provided documentation in our crate documentation
- Credentials crate allows unrecognized fields in credentials profile
- Route53 now sends request to the right endpoint
- Route53 integration test
- Streaming download support for S3
- Custom region now supported: used for local DynamoDB and API compatible services such as Minio and Ceph
- Code of Condcut

### Changed
- Moved root Cargo.toml to root of git project to allow git dependency references
- Updated botocore to 1.5.75
- Integration tests now build, but don't run, as part of the CI process
- Credentials crate got dependency upgrades
- REST protocols now sends requests with headers and bodies

### Removed
- Credentials crate no longer retries credential acquiring
- Type aliases removed.  Example: we no longer use `BucketName` which was an alias for `String`.
- travis-cargo from TravisCI builds<|MERGE_RESOLUTION|>--- conflicted
+++ resolved
@@ -5,12 +5,9 @@
 (Please put an entry here in each PR)
 - Added CHANGELOG
 - Updated CONTRIBUTING to explain PR process
-<<<<<<< HEAD
 - Added Athena service
-=======
 - Added X-Ray service
 - Updated Credentials crate to use hyper 0.11 (aka the Async IO Update).
->>>>>>> 449fc677
 
 ## [0.28.0] - 2017-08-25
 
