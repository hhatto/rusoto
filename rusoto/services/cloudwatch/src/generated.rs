--- conflicted
+++ resolved
@@ -824,9 +824,7 @@
     }
 }
 #[derive(Default, Debug, Clone, PartialEq)]
-<<<<<<< HEAD
 #[cfg_attr(feature = "deserialize_structs", derive(Deserialize))]
-=======
 pub struct DeleteInsightRulesInput {
     /// <p>An array of the rule names to delete. If you need to find out the names of your rules, use <a>DescribeInsightRules</a>.</p>
     pub rule_names: Vec<String>,
@@ -850,6 +848,7 @@
 }
 
 #[derive(Default, Debug, Clone, PartialEq)]
+#[cfg_attr(feature = "serialize_structs", derive(Serialize))]
 pub struct DeleteInsightRulesOutput {
     /// <p>An array listing the rules that could not be deleted. You cannot delete built-in rules.</p>
     pub failures: Option<Vec<PartialFailure>>,
@@ -880,7 +879,7 @@
     }
 }
 #[derive(Default, Debug, Clone, PartialEq)]
->>>>>>> 36d57c13
+#[cfg_attr(feature = "deserialize_structs", derive(Deserialize))]
 pub struct DescribeAlarmHistoryInput {
     /// <p>The name of the alarm.</p>
     pub alarm_name: Option<String>,
@@ -1213,6 +1212,7 @@
     }
 }
 #[derive(Default, Debug, Clone, PartialEq)]
+#[cfg_attr(feature = "deserialize_structs", derive(Deserialize))]
 pub struct DescribeInsightRulesInput {
     /// <p>This parameter is not currently used. Reserved for future use. If it is used in the future, the maximum value may be different.</p>
     pub max_results: Option<i64>,
@@ -1239,6 +1239,7 @@
 }
 
 #[derive(Default, Debug, Clone, PartialEq)]
+#[cfg_attr(feature = "serialize_structs", derive(Serialize))]
 pub struct DescribeInsightRulesOutput {
     /// <p>The rules returned by the operation.</p>
     pub insight_rules: Option<Vec<InsightRule>>,
@@ -1434,9 +1435,7 @@
 }
 
 #[derive(Default, Debug, Clone, PartialEq)]
-<<<<<<< HEAD
 #[cfg_attr(feature = "deserialize_structs", derive(Deserialize))]
-=======
 pub struct DisableInsightRulesInput {
     /// <p>An array of the rule names to disable. If you need to find out the names of your rules, use <a>DescribeInsightRules</a>.</p>
     pub rule_names: Vec<String>,
@@ -1460,6 +1459,7 @@
 }
 
 #[derive(Default, Debug, Clone, PartialEq)]
+#[cfg_attr(feature = "serialize_structs", derive(Serialize))]
 pub struct DisableInsightRulesOutput {
     /// <p>An array listing the rules that could not be disabled. You cannot disable built-in rules.</p>
     pub failures: Option<Vec<PartialFailure>>,
@@ -1490,7 +1490,7 @@
     }
 }
 #[derive(Default, Debug, Clone, PartialEq)]
->>>>>>> 36d57c13
+#[cfg_attr(feature = "deserialize_structs", derive(Deserialize))]
 pub struct EnableAlarmActionsInput {
     /// <p>The names of the alarms.</p>
     pub alarm_names: Vec<String>,
@@ -1514,6 +1514,7 @@
 }
 
 #[derive(Default, Debug, Clone, PartialEq)]
+#[cfg_attr(feature = "deserialize_structs", derive(Deserialize))]
 pub struct EnableInsightRulesInput {
     /// <p>An array of the rule names to enable. If you need to find out the names of your rules, use <a>DescribeInsightRules</a>.</p>
     pub rule_names: Vec<String>,
@@ -1537,6 +1538,7 @@
 }
 
 #[derive(Default, Debug, Clone, PartialEq)]
+#[cfg_attr(feature = "serialize_structs", derive(Serialize))]
 pub struct EnableInsightRulesOutput {
     /// <p>An array listing the rules that could not be enabled. You cannot disable or enable built-in rules.</p>
     pub failures: Option<Vec<PartialFailure>>,
@@ -1723,14 +1725,9 @@
     }
 }
 #[derive(Default, Debug, Clone, PartialEq)]
-<<<<<<< HEAD
 #[cfg_attr(feature = "deserialize_structs", derive(Deserialize))]
-pub struct GetMetricDataInput {
-    /// <p>The time stamp indicating the latest data to be returned.</p> <p>The value specified is exclusive; results include data points up to the specified time stamp.</p> <p>For better performance, specify <code>StartTime</code> and <code>EndTime</code> values that align with the value of the metric's <code>Period</code> and sync up with the beginning and end of an hour. For example, if the <code>Period</code> of a metric is 5 minutes, specifying 12:05 or 12:30 as <code>EndTime</code> can get a faster response from CloudWatch than setting 12:07 or 12:29 as the <code>EndTime</code>.</p>
-=======
 pub struct GetInsightRuleReportInput {
     /// <p>The end time of the data to use in the report. When used in a raw HTTP Query API, it is formatted as <code>yyyy-MM-dd'T'HH:mm:ss</code>. For example, <code>2019-07-01T23:59:59</code>.</p>
->>>>>>> 36d57c13
     pub end_time: String,
     /// <p>The maximum number of contributors to include in the report. The range is 1 to 100. If you omit this, the default of 10 is used.</p>
     pub max_contributor_count: Option<i64>,
@@ -1779,20 +1776,7 @@
 }
 
 #[derive(Default, Debug, Clone, PartialEq)]
-<<<<<<< HEAD
 #[cfg_attr(feature = "serialize_structs", derive(Serialize))]
-pub struct GetMetricDataOutput {
-    /// <p>Contains a message about this <code>GetMetricData</code> operation, if the operation results in such a message. An example of a message that may be returned is <code>Maximum number of allowed metrics exceeded</code>. If there is a message, as much of the operation as possible is still executed.</p> <p>A message appears here only if it is related to the global <code>GetMetricData</code> operation. Any message about a specific metric returned by the operation appears in the <code>MetricDataResult</code> object returned for that metric.</p>
-    pub messages: Option<Vec<MessageData>>,
-    /// <p>The metrics that are returned, including the metric name, namespace, and dimensions.</p>
-    pub metric_data_results: Option<Vec<MetricDataResult>>,
-    /// <p>A token that marks the next batch of returned results.</p>
-    pub next_token: Option<String>,
-}
-
-struct GetMetricDataOutputDeserializer;
-impl GetMetricDataOutputDeserializer {
-=======
 pub struct GetInsightRuleReportOutput {
     /// <p>The sum of the values from all individual contributors that match the rule.</p>
     pub aggregate_value: Option<f64>,
@@ -1810,7 +1794,6 @@
 
 struct GetInsightRuleReportOutputDeserializer;
 impl GetInsightRuleReportOutputDeserializer {
->>>>>>> 36d57c13
     #[allow(unused_variables)]
     fn deserialize<T: Peek + Next>(
         tag_name: &str,
@@ -1874,6 +1857,7 @@
     }
 }
 #[derive(Default, Debug, Clone, PartialEq)]
+#[cfg_attr(feature = "deserialize_structs", derive(Deserialize))]
 pub struct GetMetricDataInput {
     /// <p>The time stamp indicating the latest data to be returned.</p> <p>The value specified is exclusive; results include data points up to the specified time stamp.</p> <p>For better performance, specify <code>StartTime</code> and <code>EndTime</code> values that align with the value of the metric's <code>Period</code> and sync up with the beginning and end of an hour. For example, if the <code>Period</code> of a metric is 5 minutes, specifying 12:05 or 12:30 as <code>EndTime</code> can get a faster response from CloudWatch than setting 12:07 or 12:29 as the <code>EndTime</code>.</p>
     pub end_time: String,
@@ -1918,6 +1902,7 @@
 }
 
 #[derive(Default, Debug, Clone, PartialEq)]
+#[cfg_attr(feature = "serialize_structs", derive(Serialize))]
 pub struct GetMetricDataOutput {
     /// <p>Contains a message about this <code>GetMetricData</code> operation, if the operation results in such a message. An example of a message that may be returned is <code>Maximum number of allowed metrics exceeded</code>. If there is a message, as much of the operation as possible is still executed.</p> <p>A message appears here only if it is related to the global <code>GetMetricData</code> operation. Any message about a specific metric returned by the operation appears in the <code>MetricDataResult</code> object returned for that metric.</p>
     pub messages: Option<Vec<MessageData>>,
@@ -2147,6 +2132,7 @@
 }
 /// <p>This structure contains the definition for a Contributor Insights rule.</p>
 #[derive(Default, Debug, Clone, PartialEq)]
+#[cfg_attr(feature = "serialize_structs", derive(Serialize))]
 pub struct InsightRule {
     /// <p>The definition of the rule, as a JSON object. The definition contains the keywords used to define contributors, the value to aggregate on if this rule returns a sum instead of a count, and the filters. For details on the valid syntax, see <a href="https://docs.aws.amazon.com/AmazonCloudWatch/latest/monitoring/ContributorInsights-RuleSyntax.html">Contributor Insights Rule Syntax</a>.</p>
     pub definition: String,
@@ -2199,6 +2185,7 @@
 }
 /// <p>One of the unique contributors found by a Contributor Insights rule. If the rule contains multiple keys, then a unique contributor is a unique combination of values from all the keys in the rule.</p> <p>If the rule contains a single key, then each unique contributor is each unique value for this key.</p> <p>For more information, see <a>GetInsightRuleReport</a>.</p>
 #[derive(Default, Debug, Clone, PartialEq)]
+#[cfg_attr(feature = "serialize_structs", derive(Serialize))]
 pub struct InsightRuleContributor {
     /// <p>An approximation of the aggregate value that comes from this contributor.</p>
     pub approximate_aggregate_value: f64,
@@ -2246,6 +2233,7 @@
 }
 /// <p>One data point related to one contributor.</p> <p>For more information, see <a>GetInsightRuleReport</a> and <a>InsightRuleContributor</a>.</p>
 #[derive(Default, Debug, Clone, PartialEq)]
+#[cfg_attr(feature = "serialize_structs", derive(Serialize))]
 pub struct InsightRuleContributorDatapoint {
     /// <p>The approximate value that this contributor added during this timestamp.</p>
     pub approximate_value: f64,
@@ -2392,6 +2380,7 @@
 }
 /// <p>One data point from the metric time series returned in a Contributor Insights rule report.</p> <p>For more information, see <a>GetInsightRuleReport</a>.</p>
 #[derive(Default, Debug, Clone, PartialEq)]
+#[cfg_attr(feature = "serialize_structs", derive(Serialize))]
 pub struct InsightRuleMetricDatapoint {
     /// <p>The average value from all contributors during the time period represented by that data point.</p> <p>This statistic is returned only if you included it in the <code>Metrics</code> array in your request.</p>
     pub average: Option<f64>,
@@ -3588,6 +3577,7 @@
 }
 /// <p>This array is empty if the API operation was successful for all the rules specified in the request. If the operation could not process one of the rules, the following data is returned for each of those rules.</p>
 #[derive(Default, Debug, Clone, PartialEq)]
+#[cfg_attr(feature = "serialize_structs", derive(Serialize))]
 pub struct PartialFailure {
     /// <p>The type of error.</p>
     pub exception_type: Option<String>,
@@ -3771,9 +3761,7 @@
     }
 }
 #[derive(Default, Debug, Clone, PartialEq)]
-<<<<<<< HEAD
 #[cfg_attr(feature = "deserialize_structs", derive(Deserialize))]
-=======
 pub struct PutInsightRuleInput {
     /// <p>The definition of the rule, as a JSON object. For details on the valid syntax, see <a href="https://docs.aws.amazon.com/AmazonCloudWatch/latest/monitoring/ContributorInsights-RuleSyntax.html">Contributor Insights Rule Syntax</a>.</p>
     pub rule_definition: String,
@@ -3804,6 +3792,7 @@
 }
 
 #[derive(Default, Debug, Clone, PartialEq)]
+#[cfg_attr(feature = "serialize_structs", derive(Serialize))]
 pub struct PutInsightRuleOutput {}
 
 struct PutInsightRuleOutputDeserializer;
@@ -3823,7 +3812,7 @@
     }
 }
 #[derive(Default, Debug, Clone, PartialEq)]
->>>>>>> 36d57c13
+#[cfg_attr(feature = "deserialize_structs", derive(Deserialize))]
 pub struct PutMetricAlarmInput {
     /// <p>Indicates whether actions should be executed during any changes to the alarm state. The default is <code>TRUE</code>.</p>
     pub actions_enabled: Option<bool>,
